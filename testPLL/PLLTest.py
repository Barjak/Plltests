import numpy as np
from DualEKFAnalyzer import DualEKFAnalyzer
def test_ekf_analyzer_multi_frame():
    """Test the EKF analyzer with multiple coherent frames and reparameterized state"""
    # Generate test signal with MULTIPLE COHERENT FRAMES
    fs_baseband = 960.0
    frame_duration = 0.3  # seconds per frame
<<<<<<< HEAD
    n_frames = 2  # Number of frames
=======
    n_frames = 25  # Number of frames
>>>>>>> 83b1e856
    total_duration = frame_duration * n_frames
    n_samples = int(fs_baseband * total_duration)
    t = np.arange(n_samples) / fs_baseband
    
    # True frequencies (at baseband) - CONSTANT throughout all frames
    f1_true = 5.625480
    f2_true = 5.631480  # 6 mHz separation
    
    # Generate continuous two-tone signal (no disc	ontinuities!)
    signal_data = (np.exp(1j * 2 * np.pi * f1_true * t) + 
                   0.7 * np.exp(1j * 2 * np.pi * f2_true * t))
    
    # Add some noise
    noise_level = 0.1
    noise = noise_level * (np.random.randn(n_samples) + 1j * np.random.randn(n_samples)) / np.sqrt(2)
    signal_data += noise
    
    # Create analyzer
    analyzer = DualEKFAnalyzer(fs_baseband)
    
    # Set up process and measurement noise covariances for reparameterized state
    # State: [phi1, phi2, w_sum, w_diff, A1, A2]
<<<<<<< HEAD
    sigma_phi = 2e-1      # Phase noise (very small)
    sigma_w_sum = 2e-1    # Average frequency drift (allow more)
    sigma_w_diff = 2e-2   # Frequency difference drift (restrict more)
    sigma_A = 1e-3        # Amplitude drift
=======
    sigma_phi = 1e-9      # Phase noise (very small)
    sigma_w_sum = 1e-9    # Average frequency drift (allow more)
    sigma_w_diff = 1e-4   # Frequency difference drift (restrict more)
    sigma_A = 1e-6        # Amplitude drift
>>>>>>> 83b1e856
    Q = np.diag([sigma_phi**2, sigma_phi**2,     # phi1, phi2
                 sigma_w_sum**2, sigma_w_diff**2,  # w_sum, w_diff
                 sigma_A**2, sigma_A**2])          # A1, A2
    
    # Measurement noise
<<<<<<< HEAD
    R = 3.0
=======

    R = .3
>>>>>>> 83b1e856
    
    # Run from multiple initializations WITH ordering enforcement
    print(f"Running Extended Kalman Filter on {n_frames} coherent frames ({total_duration:.1f}s total)...")
    print("WITH reparameterized state (w_sum, w_diff) and minimum separation constraint...")
    results_ordered = analyzer.run_from_multiple_initializations(
        signal_data, f1_true, f2_true, Q=Q, R=R, enforce_ordering=True
    )
    
    # Print results
    print("\n" + "="*70)
    print(f"EXTENDED KALMAN FILTER RESULTS - {n_frames} FRAMES (REPARAMETERIZED)")
    print("="*70)
    print(f"True: f1={f1_true:.6f} Hz, f2={f2_true:.6f} Hz, beat={6.000:.3f} mHz")
    print(f"True: A1=1.000, A2=0.700")
    print("\nInitialization -> Result:")
    
    for result in results_ordered:
        print(f"\n{result['label']}:")
        print(f"  Init: f1={result['f1_init']:.6f}, f2={result['f2_init']:.6f}")
        print(f"  Final: f1={result['f1']:.6f}, f2={result['f2']:.6f}")
        print(f"  Beat: {result['beat']*1000:.3f} mHz (error: {(result['beat']-(f2_true-f1_true))*1000:+.3f} mHz)")
        print(f"  Amplitudes: A1={result['A1']:.3f}, A2={result['A2']:.3f}")
        print(f"  Constraint activations: {result.get('total_swaps', 0)}")  # Will always be 0 now
    
    # Visualize with ordering comparison
    fig = analyzer.visualize_ekf_analysis(
        results_ordered, signal_data, f1_true, f2_true
    )
    
    # Test cases with challenging initializations
    # These test the pseudo-measurement constraint instead of swapping
    constraint_test_cases = [
        (f2_true, f1_true, "Reversed initialization"),
        (f1_true + 0.010, f1_true, "f1_init > f2_init"),
        (f2_true - 0.002, f1_true + 0.002, "Crossing initialization"),
        (f1_true + 0.0025, f2_true - 0.0025, "Very close initialization (1 mHz)"),
        ((f1_true + f2_true) / 2 - 0.001, (f1_true + f2_true) / 2 + 0.001, "Near-degenerate (2 mHz)"),
    ]
    
    print("\n" + "="*70)
    print("CONSTRAINT ENFORCEMENT TESTS")
    print("="*70)
    
    for f1_init, f2_init, label in constraint_test_cases:
        result_ordered = analyzer.dual_ekf_tracking(
            signal_data, f1_init, f2_init, Q=Q, R=R, enforce_ordering=True
        )
        result_unordered = analyzer.dual_ekf_tracking(
            signal_data, f1_init, f2_init, Q=Q, R=R, enforce_ordering=False
        )
        
        print(f"\n{label}:")
        print(f"  Init: f1={f1_init:.6f}, f2={f2_init:.6f} (sep: {abs(f2_init-f1_init)*1000:.1f} mHz)")
        print(f"  With constraint:")
        print(f"    Final: f1={result_ordered['f1']:.6f}, f2={result_ordered['f2']:.6f}")
        print(f"    Final sep: {result_ordered['beat']*1000:.3f} mHz")
        print(f"    Beat error: {(result_ordered['beat']-(f2_true-f1_true))*1000:+.3f} mHz")
        print(f"  Without constraint:")
        print(f"    Final: f1={result_unordered['f1']:.6f}, f2={result_unordered['f2']:.6f}")
        print(f"    Final sep: {abs(result_unordered['f2']-result_unordered['f1'])*1000:.3f} mHz")
        print(f"    Beat error: {(result_unordered['beat']-(f2_true-f1_true))*1000:+.3f} mHz")
    
    # Test different process noise ratios
    print("\n" + "="*70)
    print("PROCESS NOISE RATIO TESTS")
    print("="*70)
    
    noise_ratios = [0.1, 1.0, 10.0]  # sigma_w_diff / sigma_w_sum ratios
    
    for ratio in noise_ratios:
        sigma_w_sum = 1e-4
        sigma_w_diff = sigma_w_sum * ratio
        Q_test = np.diag([sigma_phi**2, sigma_phi**2,
                          sigma_w_sum**2, sigma_w_diff**2,
                          sigma_A**2, sigma_A**2])
        
        result = analyzer.dual_ekf_tracking(
            signal_data, f1_true + 0.002, f2_true - 0.002, Q=Q_test, R=R
        )
        
        print(f"\nProcess noise ratio {ratio:.1f} (σ_diff/σ_sum):")
        print(f"  Final: f1={result['f1']:.6f}, f2={result['f2']:.6f}")
        print(f"  Beat error: {(result['beat']-(f2_true-f1_true))*1000:+.3f} mHz")
        print(f"  Min separation during tracking: {np.min(result['history']['separation'])*1000:.3f} mHz")
    
    return analyzer, results_ordered




# Run the test
if __name__ == "__main__":
    analyzer, results = test_ekf_analyzer_multi_frame()<|MERGE_RESOLUTION|>--- conflicted
+++ resolved
@@ -5,11 +5,8 @@
     # Generate test signal with MULTIPLE COHERENT FRAMES
     fs_baseband = 960.0
     frame_duration = 0.3  # seconds per frame
-<<<<<<< HEAD
-    n_frames = 2  # Number of frames
-=======
+
     n_frames = 25  # Number of frames
->>>>>>> 83b1e856
     total_duration = frame_duration * n_frames
     n_samples = int(fs_baseband * total_duration)
     t = np.arange(n_samples) / fs_baseband
@@ -32,28 +29,18 @@
     
     # Set up process and measurement noise covariances for reparameterized state
     # State: [phi1, phi2, w_sum, w_diff, A1, A2]
-<<<<<<< HEAD
-    sigma_phi = 2e-1      # Phase noise (very small)
-    sigma_w_sum = 2e-1    # Average frequency drift (allow more)
-    sigma_w_diff = 2e-2   # Frequency difference drift (restrict more)
-    sigma_A = 1e-3        # Amplitude drift
-=======
+
     sigma_phi = 1e-9      # Phase noise (very small)
     sigma_w_sum = 1e-9    # Average frequency drift (allow more)
     sigma_w_diff = 1e-4   # Frequency difference drift (restrict more)
     sigma_A = 1e-6        # Amplitude drift
->>>>>>> 83b1e856
     Q = np.diag([sigma_phi**2, sigma_phi**2,     # phi1, phi2
                  sigma_w_sum**2, sigma_w_diff**2,  # w_sum, w_diff
                  sigma_A**2, sigma_A**2])          # A1, A2
     
     # Measurement noise
-<<<<<<< HEAD
     R = 3.0
-=======
 
-    R = .3
->>>>>>> 83b1e856
     
     # Run from multiple initializations WITH ordering enforcement
     print(f"Running Extended Kalman Filter on {n_frames} coherent frames ({total_duration:.1f}s total)...")
